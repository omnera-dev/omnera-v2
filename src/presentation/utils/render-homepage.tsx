/**
 * Copyright (c) 2025 ESSENTIAL SERVICES
 *
 * This source code is licensed under the Business Source License 1.1
 * found in the LICENSE.md file in the root directory of this source tree.
 */

import { renderToString } from 'react-dom/server'
import { DefaultHomePage } from '@/presentation/components/pages/DefaultHomePage'
import { DynamicPage } from '@/presentation/components/pages/DynamicPage'
import type { App } from '@/domain/models/app'

/**
 * Renders a page by path to HTML string for server-side rendering
 *
 * @param app - Validated application data from AppSchema
 * @param path - Page path to render (e.g., '/', '/about')
 * @returns Complete HTML document as string with DOCTYPE, or null if page not found
 */
function renderPageByPath(app: App, path: string): string | undefined {
  const page = app.pages?.find((p) => p.path === path)
  if (!page) {
    return undefined
  }

  const html = renderToString(
    <DynamicPage
      page={page}
      blocks={app.blocks}
    />
  )

  return `<!DOCTYPE html>\n${html}`
}

/**
 * Renders homepage to HTML string for server-side rendering
 *
 * If the app has custom pages configured, renders the page with path '/'
 * Otherwise, renders the default homepage
 *
 * @param app - Validated application data from AppSchema
 * @returns Complete HTML document as string with DOCTYPE
 */
// @knip-ignore - Used via dynamic import in StartServer.ts
export function renderHomePage(app: App): string {
<<<<<<< HEAD
  // Try to render custom homepage first
  const customHomePage = renderPageByPath(app, '/')
  if (customHomePage) {
    return customHomePage
  }
=======
  // Check if app has custom pages configured
  const homePage = app.pages?.find((page) => page.path === '/')

  // Render custom page if it exists, otherwise render default homepage
  const html = homePage
    ? renderToString(
        <DynamicPage
          page={homePage}
          theme={app.theme}
        />
      )
    : renderToString(<DefaultHomePage app={app} />)
>>>>>>> a057e413

  // Fallback to default homepage
  const html = renderToString(<DefaultHomePage app={app} />)
  return `<!DOCTYPE html>\n${html}`
}

/**
 * Renders any page by path to HTML string for server-side rendering
 *
 * @param app - Validated application data from AppSchema
 * @param path - Page path to render (e.g., '/', '/about')
 * @returns Complete HTML document as string with DOCTYPE, or undefined if page not found
 */
// @knip-ignore - Used via dynamic import in server.ts
export function renderPage(app: App, path: string): string | undefined {
  return renderPageByPath(app, path)
}<|MERGE_RESOLUTION|>--- conflicted
+++ resolved
@@ -44,13 +44,12 @@
  */
 // @knip-ignore - Used via dynamic import in StartServer.ts
 export function renderHomePage(app: App): string {
-<<<<<<< HEAD
   // Try to render custom homepage first
   const customHomePage = renderPageByPath(app, '/')
   if (customHomePage) {
     return customHomePage
   }
-=======
+  
   // Check if app has custom pages configured
   const homePage = app.pages?.find((page) => page.path === '/')
 
@@ -63,7 +62,6 @@
         />
       )
     : renderToString(<DefaultHomePage app={app} />)
->>>>>>> a057e413
 
   // Fallback to default homepage
   const html = renderToString(<DefaultHomePage app={app} />)
