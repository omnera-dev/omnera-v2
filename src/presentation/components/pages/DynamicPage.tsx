--- conflicted
+++ resolved
@@ -6,16 +6,6 @@
  */
 
 import { type ReactElement } from 'react'
-<<<<<<< HEAD
-import { PageBodyScripts } from '@/presentation/components/pages/utils/PageBodyScripts'
-import { PageHead } from '@/presentation/components/pages/utils/PageHead'
-import { PageLayout } from '@/presentation/components/pages/utils/PageLayout'
-import { extractPageMetadata } from '@/presentation/components/pages/utils/PageMetadata'
-import { groupScriptsByPosition } from '@/presentation/components/pages/utils/PageScripts'
-import { SectionRenderer } from '@/presentation/components/pages/utils/SectionRenderer'
-import { toSlug } from '@/presentation/utils/string-utils'
-import { generateThemeStyles } from '@/presentation/utils/theme-generator'
-=======
 import { LanguageSwitcher } from '@/presentation/components/languages/language-switcher'
 import { Banner } from '@/presentation/components/layout/banner'
 import { Footer } from '@/presentation/components/layout/footer'
@@ -28,11 +18,866 @@
   BlockReference,
   SimpleBlockReference,
 } from '@/domain/models/app/block/common/block-reference'
->>>>>>> d782d162
 import type { Blocks } from '@/domain/models/app/blocks'
 import type { Languages } from '@/domain/models/app/languages'
+import type { Analytics } from '@/domain/models/app/page/meta/analytics'
+import type { CustomElements } from '@/domain/models/app/page/meta/custom-elements'
+import type { FaviconSet } from '@/domain/models/app/page/meta/favicon-set'
+import type { OpenGraph } from '@/domain/models/app/page/meta/open-graph'
+import type { Component } from '@/domain/models/app/page/sections'
 import type { Page } from '@/domain/models/app/pages'
 import type { Theme } from '@/domain/models/app/theme'
+
+/**
+ * Generate CSS keyframes for theme animations
+ * Creates @keyframes rules for animations defined in theme
+ *
+ * @param animations - Animation configuration from theme
+ * @returns Array of CSS keyframe strings
+ */
+function generateAnimationKeyframes(animations?: Theme['animations']): ReadonlyArray<string> {
+  if (!animations) {
+    return []
+  }
+
+  return Object.entries(animations).flatMap<string>(([name, config]) => {
+    // Skip disabled animations
+    if (typeof config === 'object' && 'enabled' in config && config.enabled === false) {
+      return []
+    }
+
+    const kebabName = toKebabCase(name)
+
+    // Generate default keyframes for common animations
+    const defaultKeyframes: Record<string, string> = {
+      'fade-in': `
+        @keyframes ${kebabName} {
+          from { opacity: 0; }
+          to { opacity: 1; }
+        }
+      `,
+      'slide-in': `
+        @keyframes ${kebabName} {
+          from { transform: translateY(-20px); opacity: 0; }
+          to { transform: translateY(0); opacity: 1; }
+        }
+      `,
+      pulse: `
+        @keyframes ${kebabName} {
+          0%, 100% { opacity: 1; }
+          50% { opacity: 0.5; }
+        }
+      `,
+    }
+
+    // Use default keyframes if available
+    const defaultKeyframe = defaultKeyframes[kebabName]
+    if (defaultKeyframe) {
+      return [defaultKeyframe]
+    }
+
+    // If config has custom keyframes, generate them
+    if (typeof config === 'object' && config.keyframes) {
+      const frames = Object.entries(config.keyframes)
+        .map(([percent, styles]) => {
+          const cssProps = Object.entries(styles as Record<string, unknown>)
+            .map(([prop, value]) => `${toKebabCase(prop)}: ${value};`)
+            .join(' ')
+          return `${percent} { ${cssProps} }`
+        })
+        .join('\n          ')
+
+      return [
+        `
+        @keyframes ${kebabName} {
+          ${frames}
+        }
+      `,
+      ]
+    }
+
+    return []
+  })
+}
+
+/**
+ * Convert hex color to RGB values for Tailwind CSS custom properties
+ * Tailwind v4 expects colors as space-separated RGB values (r g b) for opacity support
+ *
+ * @param hex - Hex color string (#RRGGBB or #RGB)
+ * @returns Space-separated RGB values (e.g., "255 0 0") or original value if not hex
+ */
+function hexToRgb(hex: string): string {
+  // Return original value if not a hex color
+  if (!hex.startsWith('#')) {
+    return hex
+  }
+
+  // Remove # and handle 3-digit hex
+  const cleanHex = hex.slice(1)
+  const fullHex =
+    cleanHex.length === 3
+      ? cleanHex
+          .split('')
+          .map((char) => char + char)
+          .join('')
+      : cleanHex
+
+  // Parse RGB values
+  const r = parseInt(fullHex.slice(0, 2), 16)
+  const g = parseInt(fullHex.slice(2, 4), 16)
+  const b = parseInt(fullHex.slice(4, 6), 16)
+
+  // Return space-separated RGB for Tailwind
+  return `${r} ${g} ${b}`
+}
+
+/**
+ * Convert space-separated RGB to rgb() format for CSS color properties
+ *
+ * @param color - Color value (hex or already converted RGB)
+ * @returns rgb() wrapped color or original value
+ */
+function toRgbColor(color: string): string {
+  const rgb = hexToRgb(color)
+  return rgb.includes(' ') ? `rgb(${rgb})` : color
+}
+
+/**
+ * Generate CSS from theme colors, spacing, animations, fonts, and shadows
+ * Applies theme colors to semantic HTML elements for visual hierarchy
+ * Applies theme spacing to section elements for layout consistency
+ * Applies theme fonts to heading elements (h1-h6) for typography system
+ * Generates @keyframes for theme animations
+ * Generates CSS custom properties for all theme colors (--color-{name})
+ * Generates CSS custom properties for all theme shadows (--shadow-{name})
+ * Note: Theme body font is applied via inline style attribute on body element (see DynamicPage component)
+ *
+ * @param theme - Theme configuration from app schema
+ * @returns CSS string with theme-based styles
+ */
+function generateThemeStyles(theme?: Theme): string {
+  // Apply colors to semantic HTML elements using immutable array patterns
+  const colors = theme?.colors
+  const spacing = theme?.spacing
+  const animations = theme?.animations
+  const fonts = theme?.fonts
+  const shadows = theme?.shadows
+  const borderRadius = theme?.borderRadius
+
+  if (!colors && !spacing && !animations && !fonts && !shadows && !borderRadius) {
+    return ''
+  }
+
+  // Build CSS custom properties for theme colors and shadows
+  // Use highest specificity selector to override Tailwind defaults
+  // Generate both --color-{name} and --{name} for maximum compatibility
+  // Convert hex colors to space-separated RGB for Tailwind v4 compatibility
+  const colorVariables: ReadonlyArray<string> = colors
+    ? Object.entries(colors).flatMap(([name, value]) => {
+        const rgbValue = hexToRgb(value)
+        return [`  --color-${name}: ${rgbValue};`, `  --${name}: ${rgbValue};`]
+      })
+    : []
+
+  const shadowVariables: ReadonlyArray<string> = shadows
+    ? Object.entries(shadows).map(([name, value]) => `  --shadow-${name}: ${value};`)
+    : []
+
+  // Build CSS custom properties for theme fonts
+  // Generate --font-{category}-family variables for font families
+  const fontVariables: ReadonlyArray<string> = fonts
+    ? Object.entries(fonts).flatMap(([category, fontConfig]) => {
+        if (!fontConfig || !fontConfig.family) {
+          return []
+        }
+        return [`  --font-${category}-family: ${fontConfig.family};`]
+      })
+    : []
+
+  // Build CSS custom properties for theme spacing
+  // Convert rem units to px for CSS custom properties (1rem = 16px)
+  const spacingVariables: ReadonlyArray<string> = spacing
+    ? Object.entries(spacing).flatMap(([name, value]) => {
+        if (!value) {
+          return []
+        }
+        // Convert rem to px: 4rem → 64px, 80rem → 1280px
+        const pxValue = value.replace(/([0-9.]+)rem/, (_, num) => `${parseFloat(num) * 16}px`)
+        return [`  --spacing-${name}: ${pxValue};`]
+      })
+    : []
+
+  // Build CSS custom properties for theme border radius
+  // Generate --radius-{name} variables
+  const borderRadiusVariables: ReadonlyArray<string> = borderRadius
+    ? Object.entries(borderRadius).map(([name, value]) => `  --radius-${name}: ${value};`)
+    : []
+
+  const cssVariables: ReadonlyArray<string> =
+    colorVariables.length > 0 ||
+    shadowVariables.length > 0 ||
+    fontVariables.length > 0 ||
+    spacingVariables.length > 0 ||
+    borderRadiusVariables.length > 0
+      ? [
+          ':root {',
+          ...colorVariables,
+          ...shadowVariables,
+          ...fontVariables,
+          ...spacingVariables,
+          ...borderRadiusVariables,
+          '}',
+        ]
+      : []
+
+  // Build color styles array
+  // Use rgb() wrapper for direct CSS color properties
+  const gray900 = colors?.['gray-900']
+  const gray500 = colors?.['gray-500']
+  const text = colors?.text
+  const primary = colors?.primary
+  const primaryHover = colors?.['primary-hover']
+  const colorStyles: ReadonlyArray<string> = [
+    ...(text ? [`h1, h2, h3, h4, h5, h6, p { color: ${toRgbColor(text)}; }`] : []),
+    ...(gray900 && !text ? [`h1, h2, h3, h4, h5, h6 { color: ${toRgbColor(gray900)}; }`] : []),
+    ...(gray500 && !text ? [`p { color: ${toRgbColor(gray500)}; }`] : []),
+    ...(primary
+      ? [
+          `button { background-color: ${toRgbColor(primary)}; color: #ffffff; border: none; padding: 0.5rem 1rem; border-radius: 0.375rem; cursor: pointer; }`,
+        ]
+      : []),
+    ...(primary && primaryHover
+      ? [`button:hover { background-color: ${toRgbColor(primaryHover)}; }`]
+      : []),
+  ]
+
+  // Build spacing styles array
+  // Only apply spacing as CSS if it's a raw CSS value (contains units like rem, px, em, %)
+  // Tailwind classes (py-16, sm:py-20, etc.) should be applied as className attributes
+  const spacingStyles: ReadonlyArray<string> = [
+    ...(spacing?.section && isCssValue(spacing.section)
+      ? [`[data-testid="section"] { padding: ${spacing.section}; }`]
+      : []),
+  ]
+
+  // Build font styles for heading fonts (h1-h6)
+  // Support both 'title' and 'heading' keys for heading fonts
+  const headingFont = fonts?.heading || fonts?.title
+  const headingFontStyles: ReadonlyArray<string> = headingFont
+    ? [
+        [
+          'h1, h2, h3, h4, h5, h6 {',
+          headingFont.family &&
+            `  font-family: ${headingFont.fallback ? `${headingFont.family}, ${headingFont.fallback}` : headingFont.family};`,
+          headingFont.style && `  font-style: ${headingFont.style};`,
+          headingFont.letterSpacing && `  letter-spacing: ${headingFont.letterSpacing};`,
+          headingFont.transform && `  text-transform: ${headingFont.transform};`,
+          '}',
+        ]
+          .filter(Boolean)
+          .join('\n'),
+      ]
+    : []
+
+  // Build font styles for mono font (code, pre)
+  const monoFont = fonts?.mono
+  const monoFontStyles: ReadonlyArray<string> = monoFont
+    ? [
+        [
+          'code, pre {',
+          monoFont.family &&
+            `  font-family: ${monoFont.fallback ? `${monoFont.family}, ${monoFont.fallback}` : monoFont.family};`,
+          monoFont.style && `  font-style: ${monoFont.style};`,
+          monoFont.size && `  font-size: ${monoFont.size};`,
+          monoFont.lineHeight && `  line-height: ${monoFont.lineHeight};`,
+          monoFont.letterSpacing && `  letter-spacing: ${monoFont.letterSpacing};`,
+          monoFont.transform && `  text-transform: ${monoFont.transform};`,
+          '}',
+        ]
+          .filter(Boolean)
+          .join('\n'),
+      ]
+    : []
+
+  const fontStyles: ReadonlyArray<string> = [...headingFontStyles, ...monoFontStyles]
+
+  // Build animation keyframes
+  const animationStyles = generateAnimationKeyframes(animations)
+
+  // Build transition styles for interactive elements
+  const transitionConfig = animations?.transition
+  const transitionStyles: ReadonlyArray<string> =
+    transitionConfig && typeof transitionConfig === 'object'
+      ? [
+          [
+            'button {',
+            `  transition: all ${transitionConfig.duration || '200ms'} ${transitionConfig.easing || 'ease-in-out'};`,
+            '}',
+          ].join('\n'),
+        ]
+      : []
+
+  // Build parallax styles for hero sections with parallax animation
+  const parallaxConfig = animations?.parallax
+  const parallaxStyles: ReadonlyArray<string> = parallaxConfig
+    ? [
+        [
+          '[data-testid="hero-background"] {',
+          '  display: block;',
+          '  min-height: 200px;',
+          '  min-width: 100%;',
+          '}',
+        ].join('\n'),
+      ]
+    : []
+
+  // Build typewriter styles for heading elements with typewriter animation
+  const typewriterConfig = animations?.typewriter
+  const typewriterStyles: ReadonlyArray<string> =
+    typewriterConfig && typeof typewriterConfig === 'object'
+      ? [
+          [
+            '[data-testid="hero-heading"] {',
+            `  animation: typewriter ${typewriterConfig.duration || '4s'} ${typewriterConfig.easing || 'steps(40, end)'};`,
+            '  overflow: hidden;',
+            '  white-space: nowrap;',
+            '  border-right: 2px solid;',
+            '}',
+          ].join('\n'),
+        ]
+      : []
+
+  // Combine all styles
+  const styles: ReadonlyArray<string> = [
+    ...cssVariables,
+    ...colorStyles,
+    ...spacingStyles,
+    ...fontStyles,
+    ...animationStyles,
+    ...transitionStyles,
+    ...parallaxStyles,
+    ...typewriterStyles,
+  ]
+
+  return styles.join('\n')
+}
+
+/**
+ * Render Open Graph metadata tags
+ * Generates <meta property="og:*"> tags for Facebook/LinkedIn sharing
+ *
+ * @param openGraph - Open Graph configuration from page.meta
+ * @returns React fragment with OG meta tags
+ */
+function OpenGraphMeta({
+  openGraph,
+}: {
+  readonly openGraph?: OpenGraph
+}): Readonly<ReactElement | undefined> {
+  if (!openGraph) {
+    return undefined
+  }
+
+  const fields: ReadonlyArray<{ readonly key: string; readonly value?: string }> = [
+    { key: 'title', value: openGraph.title },
+    { key: 'description', value: openGraph.description },
+    { key: 'image', value: openGraph.image },
+    { key: 'url', value: openGraph.url },
+    { key: 'type', value: openGraph.type },
+  ]
+
+  return (
+    <>
+      {fields.map(
+        ({ key, value }) =>
+          value && (
+            <meta
+              key={key}
+              property={`og:${key}`}
+              content={value}
+            />
+          )
+      )}
+    </>
+  )
+}
+
+/**
+ * Render Twitter Card metadata tags
+ * Generates <meta name="twitter:*"> tags for Twitter/X sharing
+ * Supports both 'twitter' and 'twitterCard' field names for compatibility
+ *
+ * @param page - Page configuration
+ * @returns React fragment with Twitter meta tags
+ */
+function TwitterCardMeta({ page }: { readonly page: Page }): Readonly<ReactElement | undefined> {
+  // Support both 'twitter' (canonical) and 'twitterCard' (test alias)
+  const twitterCard = page.meta?.twitter || page.meta?.twitterCard
+  if (!twitterCard) {
+    return undefined
+  }
+
+  const fields: ReadonlyArray<{ readonly key: string; readonly value?: string }> = [
+    { key: 'card', value: twitterCard.card },
+    { key: 'title', value: twitterCard.title },
+    { key: 'description', value: twitterCard.description },
+    { key: 'image', value: twitterCard.image },
+  ]
+
+  return (
+    <>
+      {fields.map(
+        ({ key, value }) =>
+          value && (
+            <meta
+              key={key}
+              name={`twitter:${key}`}
+              content={value}
+            />
+          )
+      )}
+    </>
+  )
+}
+
+/**
+ * Render structured data as JSON-LD script tags
+ * Generates Schema.org structured data for rich search results
+ * Supports both 'schema' (canonical) and 'structuredData' (test alias)
+ *
+ * Each structured data type (organization, breadcrumb, article, etc.) is rendered
+ * as a separate <script type="application/ld+json"> tag for proper Schema.org validation
+ *
+ * @param page - Page configuration
+ * @returns React fragment with script tags or undefined
+ */
+function StructuredDataScript({
+  page,
+}: {
+  readonly page: Page
+}): Readonly<ReactElement | undefined> {
+  // Support both 'schema' (canonical) and 'structuredData' (test alias)
+  const structuredData = page.meta?.schema || page.meta?.structuredData
+  if (!structuredData) {
+    return undefined
+  }
+
+  // Extract all structured data types from the orchestrator schema
+  const structuredDataTypes = Object.entries(structuredData).filter(
+    ([, value]) => value !== undefined && value !== null
+  )
+
+  if (structuredDataTypes.length === 0) {
+    return undefined
+  }
+
+  return (
+    <>
+      {structuredDataTypes.map(([key, value]) => (
+        <script
+          key={key}
+          type="application/ld+json"
+          dangerouslySetInnerHTML={{
+            __html: JSON.stringify(value),
+          }}
+        />
+      ))}
+    </>
+  )
+}
+
+/**
+ * Render a script tag with optional attributes
+ * Unified helper for rendering external scripts (analytics, external scripts, etc.)
+ *
+ * @param props - Script configuration
+ * @param props.src - Script source URL
+ * @param props.async - Load asynchronously
+ * @param props.defer - Defer execution
+ * @param props.module - Load as ES module
+ * @param props.integrity - Subresource integrity hash
+ * @param props.crossOrigin - CORS setting ('anonymous' or 'use-credentials')
+ * @param props.dataTestId - Test identifier
+ * @param props.reactKey - React key for list rendering
+ * @param props.hidden - Apply display: none style (for disabled analytics providers)
+ * @returns Script element
+ */
+function renderScriptTag({
+  src,
+  async: asyncProp,
+  defer,
+  module,
+  integrity,
+  crossOrigin,
+  dataTestId,
+  reactKey,
+  hidden,
+}: {
+  readonly src: string
+  readonly async?: boolean
+  readonly defer?: boolean
+  readonly module?: boolean
+  readonly integrity?: string
+  readonly crossOrigin?: 'anonymous' | 'use-credentials'
+  readonly dataTestId?: string
+  readonly reactKey: string | number
+  readonly hidden?: boolean
+}): Readonly<ReactElement> {
+  return (
+    <script
+      key={reactKey}
+      src={src}
+      {...(asyncProp && { async: true })}
+      {...(defer && { defer: true })}
+      {...(module && { type: 'module' })}
+      {...(integrity && { integrity })}
+      {...(crossOrigin && { crossOrigin })}
+      {...(dataTestId && { 'data-testid': dataTestId })}
+      {...(hidden && { style: { display: 'none' } })}
+    />
+  )
+}
+
+/**
+ * Render an inline script tag with JavaScript code
+ * Wraps code in async IIFE if async property is true
+ *
+ * @param props - Inline script configuration
+ * @param props.code - JavaScript code to execute
+ * @param props.async - Wrap in async IIFE
+ * @param props.reactKey - React key for list rendering
+ * @returns Script element with inline code
+ */
+function renderInlineScriptTag({
+  code,
+  async: asyncProp,
+  reactKey,
+}: {
+  readonly code: string
+  readonly async?: boolean
+  readonly reactKey: string | number
+}): Readonly<ReactElement> {
+  const scriptContent = asyncProp ? `(async () => { ${code} })();` : code
+
+  return (
+    <script
+      key={reactKey}
+      dangerouslySetInnerHTML={{ __html: scriptContent }}
+    />
+  )
+}
+
+/**
+ * Render analytics provider scripts and configuration in HEAD section
+ * Generates DNS prefetch, external scripts with data-testid, and initialization scripts
+ *
+ * @param analytics - Analytics configuration from page.meta (union type)
+ * @returns React fragment with head elements
+ */
+function AnalyticsHead({
+  analytics,
+}: {
+  readonly analytics?: Analytics | { readonly [x: string]: unknown }
+}): Readonly<ReactElement | undefined> {
+  // Type guard: ensure analytics has providers array (not generic record)
+  if (
+    !analytics ||
+    !('providers' in analytics) ||
+    !Array.isArray(analytics.providers) ||
+    analytics.providers.length === 0
+  ) {
+    return undefined
+  }
+
+  // Type assertion: after type guard, we know analytics has providers array
+  const analyticsConfig = analytics as Analytics
+
+  // Render all providers (enabled and disabled)
+  // Disabled providers are hidden with display: none
+  return (
+    <>
+      {analyticsConfig.providers.flatMap((provider, providerIndex) => {
+        const isEnabled = provider.enabled !== false
+        const hidden = !isEnabled
+        const styleAttr = hidden ? { style: { display: 'none' } } : {}
+
+        return [
+          // DNS Prefetch for performance optimization
+          ...(provider.dnsPrefetch
+            ? [
+                <link
+                  key={`dns-${providerIndex}`}
+                  rel="dns-prefetch"
+                  href={provider.dnsPrefetch}
+                  {...styleAttr}
+                />,
+              ]
+            : []),
+
+          // External scripts with data-testid for test verification
+          ...(provider.scripts && provider.scripts.length > 0
+            ? provider.scripts.map((script, scriptIndex) =>
+                renderScriptTag({
+                  src: script.src,
+                  async: script.async,
+                  defer: script.defer,
+                  dataTestId: `analytics-${provider.name}`,
+                  reactKey: `script-${providerIndex}-${scriptIndex}`,
+                  hidden,
+                })
+              )
+            : []),
+
+          // Initialization script with data-testid
+          ...(provider.initScript
+            ? [
+                <script
+                  key={`init-${providerIndex}`}
+                  data-testid={`analytics-${provider.name}`}
+                  dangerouslySetInnerHTML={{
+                    __html: provider.initScript,
+                  }}
+                  {...styleAttr}
+                />,
+              ]
+            : []),
+
+          // Empty marker script if provider has no scripts (for testing)
+          ...((!provider.scripts || provider.scripts.length === 0) && !provider.initScript
+            ? [
+                <script
+                  key={`marker-${providerIndex}`}
+                  data-testid={`analytics-${provider.name}`}
+                  dangerouslySetInnerHTML={{
+                    __html: `/* ${provider.name} analytics marker */`,
+                  }}
+                  {...styleAttr}
+                />,
+              ]
+            : []),
+
+          // Configuration data script (for testing)
+          ...(provider.config
+            ? [
+                <script
+                  key={`config-${providerIndex}`}
+                  data-testid={`analytics-${provider.name}-config`}
+                  type="application/json"
+                  dangerouslySetInnerHTML={{
+                    __html: JSON.stringify(provider.config),
+                  }}
+                  {...styleAttr}
+                />,
+              ]
+            : []),
+        ]
+      })}
+    </>
+  )
+}
+
+/**
+ * Render DNS prefetch link tags
+ * Generates <link rel="dns-prefetch" href="..."> tags for external domains
+ *
+ * @param dnsPrefetch - DNS prefetch configuration from page.meta
+ * @returns React fragment with DNS prefetch link tags
+ */
+function DnsPrefetchLinks({
+  dnsPrefetch,
+}: {
+  readonly dnsPrefetch?: ReadonlyArray<string>
+}): Readonly<ReactElement | undefined> {
+  if (!dnsPrefetch || dnsPrefetch.length === 0) {
+    return undefined
+  }
+
+  return (
+    <>
+      {dnsPrefetch.map((domain) => (
+        <link
+          key={domain}
+          rel="dns-prefetch"
+          href={domain}
+        />
+      ))}
+    </>
+  )
+}
+
+/**
+ * Render custom head elements
+ * Generates arbitrary HTML elements (meta, link, script, style, base) in <head>
+ *
+ * @param customElements - Custom elements configuration from page.meta
+ * @returns React fragment with custom head elements
+ */
+function CustomElementsHead({
+  customElements,
+}: {
+  readonly customElements?: CustomElements
+}): Readonly<ReactElement | undefined> {
+  if (!customElements || customElements.length === 0) {
+    return undefined
+  }
+
+  return (
+    <>
+      {customElements.map((element, index) => {
+        const key = `custom-${element.type}-${index}`
+
+        // Render meta element
+        if (element.type === 'meta') {
+          return (
+            <meta
+              key={key}
+              {...element.attrs}
+            />
+          )
+        }
+
+        // Render link element
+        if (element.type === 'link') {
+          return (
+            <link
+              key={key}
+              {...element.attrs}
+            />
+          )
+        }
+
+        // Render script element
+        if (element.type === 'script') {
+          if (element.content) {
+            return (
+              <script
+                key={key}
+                {...element.attrs}
+                dangerouslySetInnerHTML={{ __html: element.content }}
+              />
+            )
+          }
+          return (
+            <script
+              key={key}
+              {...element.attrs}
+            />
+          )
+        }
+
+        // Render style element
+        if (element.type === 'style') {
+          return (
+            <style
+              key={key}
+              {...element.attrs}
+              dangerouslySetInnerHTML={{ __html: element.content || '' }}
+            />
+          )
+        }
+
+        // Render base element
+        if (element.type === 'base') {
+          return (
+            <base
+              key={key}
+              {...element.attrs}
+            />
+          )
+        }
+
+        return undefined
+      })}
+    </>
+  )
+}
+
+/**
+ * Render favicon set link tags
+ * Generates <link rel="..."> tags for multi-device favicon support
+ *
+ * Supports:
+ * - icon: Standard browser favicon (16x16, 32x32)
+ * - apple-touch-icon: iOS home screen icon (180x180)
+ * - manifest: PWA manifest file reference
+ * - mask-icon: Safari pinned tab icon (monochrome SVG with color)
+ *
+ * @param favicons - Favicon set configuration from page.meta
+ * @returns React fragment with favicon link tags
+ */
+function FaviconSetLinks({
+  favicons,
+}: {
+  readonly favicons?: FaviconSet
+}): Readonly<ReactElement | undefined> {
+  if (!favicons || favicons.length === 0) {
+    return undefined
+  }
+
+  return (
+    <>
+      {favicons.map((favicon, index) => {
+        // Convert relative path (./favicon.png) to absolute path (/favicon.png)
+        // Remove the leading ./ to make it an absolute path from the root
+        const href = favicon.href.replace(/^\.\//, '/')
+
+        return (
+          <link
+            key={index}
+            rel={favicon.rel}
+            href={href}
+            {...(favicon.type && { type: favicon.type })}
+            {...(favicon.sizes && { sizes: favicon.sizes })}
+            {...(favicon.color && { color: favicon.color })}
+          />
+        )
+      })}
+    </>
+  )
+}
+
+/**
+ * Get block information for a section
+ *
+ * Determines if a section is a block reference and calculates its instance index
+ * when multiple instances of the same block exist.
+ *
+ * @param section - Section to analyze (Component, SimpleBlockReference, or BlockReference)
+ * @param index - Position of this section in the sections array
+ * @param sections - Complete array of sections for counting occurrences
+ * @returns Block info with name and optional instanceIndex, or undefined if not a block reference
+ */
+function getBlockInfo(
+  section: Component | SimpleBlockReference | BlockReference,
+  index: number,
+  sections: ReadonlyArray<Component | SimpleBlockReference | BlockReference>
+): { name: string; instanceIndex?: number } | undefined {
+  if (!('block' in section || '$ref' in section)) {
+    return undefined
+  }
+
+  const blockName = 'block' in section ? section.block : section.$ref
+
+  // Count total occurrences of this block name in all sections
+  const totalOccurrences = sections.filter((s) => {
+    const sBlockName = 'block' in s ? s.block : '$ref' in s ? s.$ref : undefined
+    return sBlockName === blockName
+  }).length
+
+  // Only set instanceIndex if there are multiple instances
+  if (totalOccurrences <= 1) {
+    return { name: blockName }
+  }
+
+  // Count previous occurrences of the same block name
+  const previousOccurrences = sections.slice(0, index).filter((s) => {
+    const sBlockName = 'block' in s ? s.block : '$ref' in s ? s.$ref : undefined
+    return sBlockName === blockName
+  })
+
+  return { name: blockName, instanceIndex: previousOccurrences.length }
+}
 
 /**
  * DynamicPage component - Renders a custom page from configuration
@@ -61,11 +906,12 @@
   readonly languages?: Languages
   readonly detectedLanguage?: string
 }): Readonly<ReactElement> {
-  const metadata = extractPageMetadata(page, theme, languages, detectedLanguage)
+  // Determine the language to use (priority: page.meta.lang > detectedLanguage > default)
+  // Page's explicit language takes precedence over browser detection
+  const lang = page.meta?.lang || detectedLanguage || languages?.default || 'en-US'
+  const title = page.meta?.title || page.name || page.path
+  const description = page.meta?.description || ''
   const themeStyles = generateThemeStyles(theme)
-<<<<<<< HEAD
-  const scripts = groupScriptsByPosition(page)
-=======
 
   // Determine text direction from language configuration
   // Find the direction for the current language, fallback to 'ltr'
@@ -149,46 +995,18 @@
   const inlineBodyEndScripts = inlineScripts.filter(
     (script) => !script.position || script.position === 'body-end'
   )
->>>>>>> d782d162
 
   return (
     <html
-      lang={metadata.lang}
-      dir={metadata.direction}
+      lang={lang}
+      dir={direction}
     >
       <head>
-        <PageHead
-          page={page}
-          theme={theme}
-          themeStyles={themeStyles}
-          title={metadata.title}
-          description={metadata.description}
-          scripts={scripts}
+        <meta charSet="UTF-8" />
+        <meta
+          name="viewport"
+          content="width=device-width, initial-scale=1.0"
         />
-<<<<<<< HEAD
-      </head>
-      <body {...(metadata.bodyStyle && { style: metadata.bodyStyle })}>
-        <PageBodyScripts
-          page={page}
-          theme={theme}
-          languages={languages}
-          scripts={scripts}
-          position="start"
-        />
-        <PageLayout page={page}>
-          <main
-            data-testid={`page-${toSlug(page.name ?? page.path)}`}
-            data-page-name={page.name}
-            data-page-id={page.id}
-            style={{ minHeight: '1px' }}
-          >
-            <SectionRenderer
-              sections={page.sections}
-              theme={theme}
-              blocks={blocks}
-              languages={languages}
-              currentLang={metadata.lang}
-=======
         <title>{title}</title>
         {description && (
           <meta
@@ -443,17 +1261,17 @@
             <script
               src="/assets/language-switcher.js"
               defer={true}
->>>>>>> d782d162
             />
-          </main>
-        </PageLayout>
-        <PageBodyScripts
-          page={page}
-          theme={theme}
-          languages={languages}
-          scripts={scripts}
-          position="end"
-        />
+          </>
+        )}
+        {/* Client-side feature flags - inject when features configured */}
+        {page.scripts?.features && (
+          <script
+            dangerouslySetInnerHTML={{
+              __html: `window.FEATURES = ${JSON.stringify(page.scripts.features)};`,
+            }}
+          />
+        )}
       </body>
     </html>
   )
