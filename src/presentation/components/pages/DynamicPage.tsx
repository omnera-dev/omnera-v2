--- conflicted
+++ resolved
@@ -43,33 +43,24 @@
  *
  * @param props - Component props
  * @param props.page - Page configuration from app schema
-<<<<<<< HEAD
  * @param props.blocks - Optional blocks array for resolving block references
-=======
  * @param props.theme - Optional theme configuration for styling
->>>>>>> a057e413
  * @returns React element with complete page structure
  */
 export function DynamicPage({
   page,
-<<<<<<< HEAD
   blocks,
+  theme,
 }: {
   readonly page: Page
   readonly blocks?: Blocks
+  readonly theme?: Theme
 }): Readonly<ReactElement> {
-  // Use default metadata if not provided
+    // Use default metadata if not provided
   const lang = page.meta?.lang || 'en-US'
   const title = page.meta?.title || page.name || page.path
   const description = page.meta?.description || ''
-=======
-  theme,
-}: {
-  readonly page: Page
-  readonly theme?: Theme
-}): Readonly<ReactElement> {
   const themeStyles = generateThemeStyles(theme)
->>>>>>> a057e413
 
   return (
     <html lang={lang}>
