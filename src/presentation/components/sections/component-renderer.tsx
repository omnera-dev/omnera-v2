--- conflicted
+++ resolved
@@ -6,19 +6,31 @@
  */
 
 import { type ReactElement } from 'react'
+import { Hero } from '@/presentation/components/layout/hero'
+import { ResponsiveNavigation } from '@/presentation/components/layout/responsive-navigation'
+import { composeAnimation } from '@/presentation/utils/animation-composer'
 import { normalizeStyleAnimations, parseStyle } from '@/presentation/utils/parse-style'
+import { isCssValue } from '@/presentation/utils/style-utils'
 import {
   collectTranslationsForKey,
   resolveTranslationPattern,
 } from '@/presentation/utils/translation-resolver'
-import { renderComponentByType } from './renderers/component-renderer-map'
-import { applyComponentAnimations } from './utils/animation-composer'
+import * as Renderers from './renderers/element-renderers'
 import { resolveBlock } from './utils/block-resolution'
-import { getComponentShadow, mergeSpacingStyles } from './utils/component-styling'
-import { buildClassName, buildElementProps, buildTestId } from './utils/element-props'
 import { substitutePropsThemeTokens } from './utils/theme-tokens'
-import type { ComponentRendererProps } from './component-renderer.types'
+import type {
+  BlockReference,
+  SimpleBlockReference,
+} from '@/domain/models/app/block/common/block-reference'
+import type { Blocks } from '@/domain/models/app/blocks'
+import type { Languages } from '@/domain/models/app/languages'
 import type { Component } from '@/domain/models/app/page/sections'
+import type { Theme } from '@/domain/models/app/theme'
+
+/**
+ * Component types that should receive role="group" when used as blocks with children
+ */
+const CONTAINER_TYPES = ['div', 'container', 'flex', 'grid', 'card', 'badge'] as const
 
 /**
  * ComponentRenderer - Renders a dynamic component based on its type
@@ -45,9 +57,6 @@
   theme,
   languages,
   currentLang,
-<<<<<<< HEAD
-}: ComponentRendererProps): Readonly<ReactElement | null> {
-=======
   childIndex,
 }: {
   readonly component: Component | SimpleBlockReference | BlockReference
@@ -59,7 +68,6 @@
   readonly currentLang?: string
   readonly childIndex?: number
 }): Readonly<ReactElement | null> {
->>>>>>> d782d162
   // Handle block references - supports both { block: 'name' } and { $ref: 'name' } syntaxes
   if ('block' in component || '$ref' in component) {
     // Extract reference name and vars based on syntax used
@@ -146,11 +154,133 @@
       : (styleValue as Record<string, unknown> | undefined)
   )
 
-  // Apply component-specific animations
-  const parsedStyle = applyComponentAnimations(type, baseStyle, theme)
-
-  // Apply component shadows
-  const componentShadow = getComponentShadow(type, theme)
+  // Apply animations functionally using composition instead of mutation
+  // Compose fadeOut animation for toast components
+  const styleWithFadeOut =
+    type === 'toast'
+      ? composeAnimation(baseStyle, type, 'fadeOut', theme, '300ms', 'ease-out')
+      : baseStyle
+
+  // Compose scaleUp animation for card components with scroll trigger
+  const styleWithScaleUp =
+    type === 'card'
+      ? composeAnimation(
+          styleWithFadeOut,
+          type,
+          'scaleUp',
+          theme,
+          '500ms',
+          'cubic-bezier(0.34, 1.56, 0.64, 1)',
+          {
+            animationPlayState: 'paused',
+            animationFillMode: 'forwards',
+            opacity: 0,
+          }
+        )
+      : styleWithFadeOut
+
+  // Compose float animation for fab components (continuous floating effect)
+  const parsedStyle =
+    type === 'fab'
+      ? composeAnimation(styleWithScaleUp, type, 'float', theme, '3s', 'ease-in-out', {
+          infinite: true,
+        })
+      : styleWithScaleUp
+
+  // Build flex-specific classes based on props
+  const buildFlexClasses = (props?: Record<string, unknown>): string => {
+    const baseClasses = ['flex']
+    const alignmentClass =
+      props?.align === 'start'
+        ? 'items-start'
+        : props?.align === 'center'
+          ? 'items-center'
+          : props?.align === 'end'
+            ? 'items-end'
+            : undefined
+    const gapClass = typeof props?.gap === 'number' ? `gap-${props.gap}` : undefined
+
+    return [...baseClasses, alignmentClass, gapClass].filter(Boolean).join(' ')
+  }
+
+  // Build grid-specific classes based on theme breakpoints
+  const buildGridClasses = (theme?: Theme): string | undefined => {
+    const baseClasses = ['grid']
+    const breakpointClass = theme?.breakpoints?.md ? 'md:grid-cols-2' : undefined
+
+    return [...baseClasses, breakpointClass].filter(Boolean).join(' ')
+  }
+
+  // For flex type, prepend flex classes to className
+  // For grid type, prepend grid classes to className
+  const finalClassName =
+    type === 'flex'
+      ? [buildFlexClasses(substitutedProps), substitutedProps?.className].filter(Boolean).join(' ')
+      : type === 'grid'
+        ? [buildGridClasses(theme), substitutedProps?.className].filter(Boolean).join(' ')
+        : (substitutedProps?.className as string | undefined)
+
+  // Apply theme shadows to component types based on conventions
+  // Card components use available shadow tokens (md, neumorphic, etc.)
+  // Modal components use xl shadow
+  // Input components use inner shadow
+  // Button components use md shadow (or custom like brand)
+  // List-item components use sm shadow (lowest elevation)
+  // Dropdown components use lg shadow (higher than card, lower than modal)
+  const getComponentShadow = (): Record<string, unknown> | undefined => {
+    if (!theme?.shadows) {
+      return undefined
+    }
+
+    // List-item: Use sm shadow (lowest elevation in hierarchy)
+    if (type === 'list-item' && theme.shadows.sm) {
+      return { boxShadow: 'var(--shadow-sm)' }
+    }
+
+    // Card: Use first available shadow (prioritize custom names like neumorphic, then md)
+    if (type === 'card') {
+      // Check for custom shadow names first (neumorphic, etc.)
+      const customShadow = Object.keys(theme.shadows).find(
+        (name) => !['sm', 'md', 'lg', 'xl', '2xl', 'inner', 'none'].includes(name)
+      )
+      if (customShadow) {
+        return { boxShadow: `var(--shadow-${customShadow})` }
+      }
+      // Fallback to md if available
+      if (theme.shadows.md) {
+        return { boxShadow: 'var(--shadow-md)' }
+      }
+    }
+
+    // Dropdown: Use lg shadow (higher elevation than card)
+    if (type === 'dropdown' && theme.shadows.lg) {
+      return { boxShadow: 'var(--shadow-lg)' }
+    }
+
+    // Modal: Use xl shadow
+    if (type === 'modal' && theme.shadows.xl) {
+      return { boxShadow: 'var(--shadow-xl)' }
+    }
+
+    // Input: Use inner shadow
+    if (type === 'input' && theme.shadows.inner) {
+      return { boxShadow: 'var(--shadow-inner)' }
+    }
+
+    // Button: Use brand shadow if available, otherwise md
+    if (type === 'button') {
+      if (theme.shadows.brand) {
+        return { boxShadow: 'var(--shadow-brand)' }
+      }
+      if (theme.shadows.md) {
+        return { boxShadow: 'var(--shadow-md)' }
+      }
+    }
+
+    return undefined
+  }
+
+  const componentShadow = getComponentShadow()
   const styleWithShadow = componentShadow
     ? {
         ...parsedStyle,
@@ -158,10 +288,6 @@
       }
     : parsedStyle
 
-<<<<<<< HEAD
-  // Build final className
-  const finalClassName = buildClassName(type, substitutedProps, theme)
-=======
   // Merge className with other props and add data-block attribute if blockName is provided
   // For blocks without content, add min-height and display to ensure visibility
   // For grid elements without content, ensure minimum dimensions for rendering
@@ -360,44 +486,74 @@
 
     case 'pre':
       return Renderers.renderPre(elementProps, content, renderedChildren)
->>>>>>> d782d162
-
-  // Build data-testid
-  const testId = buildTestId(blockName, blockInstanceIndex, type, substitutedProps)
-
-  // Check content and scroll animation flags
-  const hasContent = Boolean(content || children?.length)
-  const hasScrollAnimation = type === 'card' && Boolean(theme?.animations?.scaleUp)
-
-  // Build element props with all data attributes, ARIA, and styling
-  const elementProps = buildElementProps({
-    component: component as Component,
-    substitutedProps,
-    finalClassName,
-    styleWithShadow,
-    testId,
-    blockName,
-    firstTranslationKey,
-    translationData,
-    hasScrollAnimation,
-    hasContent,
-    children,
-  })
-
-<<<<<<< HEAD
-  // Merge spacing styles (section, container, flex)
-  const elementPropsWithSpacing = mergeSpacingStyles(elementProps, type, theme)
-
-  // Render component using type-based renderer
-  return renderComponentByType({
-    component: component as Component,
-    elementPropsWithSpacing,
-    content,
-    renderedChildren,
-    theme,
-    languages,
-  })
-=======
+
+    // Media elements
+    case 'image':
+      return Renderers.renderImage(elementProps)
+
+    case 'video':
+      return Renderers.renderVideo(elementProps, renderedChildren)
+
+    case 'audio':
+      return Renderers.renderAudio(elementProps, renderedChildren)
+
+    case 'iframe':
+      return Renderers.renderIframe(elementProps, renderedChildren)
+
+    // Interactive elements
+    case 'button':
+      return Renderers.renderButton(elementProps, content, renderedChildren)
+
+    case 'link':
+      return Renderers.renderLink(elementProps, content, renderedChildren)
+
+    case 'alert':
+      return Renderers.renderAlert(elementProps, content, renderedChildren, theme)
+
+    case 'form':
+      return Renderers.renderForm(elementProps, renderedChildren)
+
+    case 'input':
+      return Renderers.renderInput(elementProps)
+
+    // Custom blocks
+    case 'customHTML':
+      return Renderers.renderCustomHTML(elementProps)
+
+    case 'language-switcher':
+      return Renderers.renderLanguageSwitcher(elementProps, languages)
+
+    // Layout components
+    case 'modal':
+    case 'sidebar':
+    case 'toast':
+    case 'fab':
+    case 'spinner':
+    case 'list-item':
+    case 'dropdown':
+      return Renderers.renderHTMLElement('div', elementProps, content, renderedChildren)
+
+    case 'hero':
+      return (
+        <Hero
+          theme={theme}
+          data-testid={elementProps['data-testid'] as string | undefined}
+        >
+          {renderedChildren}
+        </Hero>
+      )
+
+    case 'list':
+      return Renderers.renderList(elementProps, content, theme)
+
+    case 'navigation':
+      return (
+        <ResponsiveNavigation
+          theme={theme}
+          data-testid={elementProps['data-testid'] as string | undefined}
+        />
+      )
+
     case 'ul':
       return Renderers.renderUnorderedList(elementProps, content, renderedChildren)
 
@@ -408,5 +564,4 @@
     default:
       return Renderers.renderHTMLElement('div', elementProps, content, renderedChildren)
   }
->>>>>>> d782d162
 }