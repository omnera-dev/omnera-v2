--- conflicted
+++ resolved
@@ -158,13 +158,6 @@
   // Compose scaleUp animation for card components with scroll trigger
   const styleWithScaleUp =
     type === 'card'
-<<<<<<< HEAD
-      ? composeAnimation(styleWithFadeOut, type, 'scaleUp', theme, '500ms', 'cubic-bezier(0.34, 1.56, 0.64, 1)', {
-          animationPlayState: 'paused',
-          animationFillMode: 'forwards',
-          opacity: 0,
-        })
-=======
       ? composeAnimation(
           styleWithFadeOut,
           type,
@@ -178,7 +171,6 @@
             opacity: 0,
           }
         )
->>>>>>> 4be1776a
       : styleWithFadeOut
 
   // Compose float animation for fab components (continuous floating effect)
