--- conflicted
+++ resolved
@@ -642,20 +642,14 @@
 **Most Common Cause**: Claude Code created PR but didn't enable auto-merge
 
 **Automatic Fix** (via `tdd-queue-stuck-pr-monitor.yml`):
-<<<<<<< HEAD
-=======
-
->>>>>>> 75d8ca31
+
 - Workflow runs every 10 minutes
 - Detects PRs with passing CI and mergeable state but no auto-merge
 - Automatically enables auto-merge after 5 minutes
 - Posts comment explaining intervention
 
 **Manual Check**:
-<<<<<<< HEAD
-=======
-
->>>>>>> 75d8ca31
+
 ```bash
 # Check if auto-merge is enabled
 gh pr view {pr-number} --json autoMergeRequest
@@ -668,10 +662,7 @@
 ```
 
 **Expected output** (if successful):
-<<<<<<< HEAD
-=======
-
->>>>>>> 75d8ca31
+
 ```json
 {
   "enabledAt": "2025-11-03T...",
@@ -680,10 +671,7 @@
 ```
 
 **Root Causes**:
-<<<<<<< HEAD
-=======
-
->>>>>>> 75d8ca31
+
 - Claude Code workflow incomplete (Step 4B skipped)
 - GitHub API rate limit during auto-merge enablement
 - PR was in UNKNOWN mergeable state temporarily
@@ -693,10 +681,7 @@
 ### PR has merge conflicts ⚠️ NEW
 
 **Automatic Resolution** (via `tdd-queue-conflict-resolver.yml`):
-<<<<<<< HEAD
-=======
-
->>>>>>> 75d8ca31
+
 - Workflow triggers when main branch updates
 - Detects conflicted PRs automatically
 - Posts @claude mention with rebase instructions
@@ -704,10 +689,7 @@
 - One automatic attempt per PR (prevents infinite loops)
 
 **Manual Resolution** (if automatic fails):
-<<<<<<< HEAD
-=======
-
->>>>>>> 75d8ca31
+
 ```bash
 # Fetch latest main
 git fetch origin main:main
@@ -730,10 +712,7 @@
 ```
 
 **If labeled `needs-manual-resolution`**:
-<<<<<<< HEAD
-=======
-
->>>>>>> 75d8ca31
+
 - Automatic resolution already failed
 - Manual intervention required
 - Issue removed from queue to unblock pipeline
@@ -743,19 +722,13 @@
 If a spec has been in-progress for > 90 minutes with no activity:
 
 **Automatic Recovery** (via `tdd-queue-recovery.yml`):
-<<<<<<< HEAD
-=======
-
->>>>>>> 75d8ca31
+
 - Runs every 30 minutes
 - Re-queues stuck specs automatically
 - Preserves retry count labels
 
 **Manual Check**:
-<<<<<<< HEAD
-=======
-
->>>>>>> 75d8ca31
+
 1. Check if PR exists and has commits:
    ```bash
    gh pr list --label tdd-automation --state open
@@ -902,28 +875,19 @@
 Three new safeguards prevent the most common causes of pipeline blocking:
 
 #### 1. Stuck PR Monitor (Every 10 minutes)
-<<<<<<< HEAD
-=======
-
->>>>>>> 75d8ca31
+
 **Problem Solved**: Claude Code creates PR but forgets to enable auto-merge → PR sits open forever
 **Solution**: Automatically enables auto-merge for stuck PRs after 5 minutes
 **Impact**: Prevents pipeline blocking (like PRs #1541, #1546 incidents)
 
 #### 2. Conflict Resolver (On main push + every 15 minutes)
-<<<<<<< HEAD
-=======
-
->>>>>>> 75d8ca31
+
 **Problem Solved**: PRs become conflicted when main advances → PR stuck in CONFLICTING state
 **Solution**: Automatically triggers Claude Code to rebase and resolve conflicts
 **Impact**: Prevents stale PRs and pipeline blocking (like PR #1545 incident)
 
 #### 3. Duplicate PR Prevention (During queue processing)
-<<<<<<< HEAD
-=======
-
->>>>>>> 75d8ca31
+
 **Problem Solved**: Queue processor creates duplicate PRs for already-completed issues
 **Solution**: Validates issue state and checks for existing PRs before processing
 **Impact**: Prevents duplicate work and conflicting PRs
@@ -1036,10 +1000,7 @@
 **Status**: Active
 
 **Changelog**:
-<<<<<<< HEAD
-=======
-
->>>>>>> 75d8ca31
+
 - **2025-11-03 (v2.1.0)**: Added three self-healing safeguards to prevent pipeline blocking:
   - Stuck PR Monitor workflow (auto-enables auto-merge)
   - Conflict Resolver workflow (auto-resolves merge conflicts)
